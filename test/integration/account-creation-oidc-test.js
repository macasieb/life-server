--- conflicted
+++ resolved
@@ -131,11 +131,7 @@
           var card = read(path.join('accounts/nicola.' + domain,
             'profile/card'))
           var cardAcl = read(path.join('accounts/nicola.' + domain,
-<<<<<<< HEAD
-           'profile/.acl'))
-=======
             'profile/card.acl'))
->>>>>>> e63734ec
           var prefs = read(path.join('accounts/nicola.' + domain,
             'settings/prefs.ttl'))
           var inboxAcl = read(path.join('accounts/nicola.' + domain,
