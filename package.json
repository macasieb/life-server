{
  "name": "ldp-httpd",
  "description": "Read-write linked data web server based on express and rdflib.js",
  "version": "0.1.0",
  "private": false,
  "author": {
    "name": "Tim Berners-Lee",
    "email": "timbl@w3.org"
  },
  "license": "MIT",
  "repository": {
    "type": "git",
    "url": "https://github.com/linkeddata/node-ldp-httpd"
  },
  "homepage": "http://github.com/linkeddata/node-ldp-httpd",
  "bugs": "http://github.com/linkeddata/node-ldp-httpd/issues",
  "dependencies": {
<<<<<<< HEAD
    "express": "3.x",
    "express-ws": ">=0.2.1",
    "http-delayed-response": "0.0.4",
=======
    "express": "4.x",
>>>>>>> bfe7b31b
    "mime": "1.x",
    "node-regexp": "",
    "optimist": "0.6",
    "raw-body": "1.x",
<<<<<<< HEAD
    "rdflib": "git://github.com/linkeddata/rdflib.js.git",
    "redis": "^0.12.1",
    "request": ">=2.51.0",
    "response-time": "2.x"
=======
    "rdflib": "0.1.0",
    "response-time": "2.x",
    "li": "1.x",
    "node-uuid": "1.x",
    "acl": "0.4.x"
>>>>>>> bfe7b31b
  },
  "files": [
    "server.js",
    "test",
    "Makefile"
  ],
  "main": "server.js",
  "scripts": {
    "start": "node server.js"
  }
}<|MERGE_RESOLUTION|>--- conflicted
+++ resolved
@@ -15,29 +15,20 @@
   "homepage": "http://github.com/linkeddata/node-ldp-httpd",
   "bugs": "http://github.com/linkeddata/node-ldp-httpd/issues",
   "dependencies": {
-<<<<<<< HEAD
-    "express": "3.x",
+    "express": "4.x",
     "express-ws": ">=0.2.1",
     "http-delayed-response": "0.0.4",
-=======
-    "express": "4.x",
->>>>>>> bfe7b31b
     "mime": "1.x",
     "node-regexp": "",
     "optimist": "0.6",
     "raw-body": "1.x",
-<<<<<<< HEAD
     "rdflib": "git://github.com/linkeddata/rdflib.js.git",
     "redis": "^0.12.1",
     "request": ">=2.51.0",
-    "response-time": "2.x"
-=======
-    "rdflib": "0.1.0",
     "response-time": "2.x",
     "li": "1.x",
     "node-uuid": "1.x",
     "acl": "0.4.x"
->>>>>>> bfe7b31b
   },
   "files": [
     "server.js",
